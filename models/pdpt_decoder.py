from typing import Sequence

import torch
import torch.nn.functional as F

from models.base_decoder import BaseDecoder


class ResidualConvBlock(torch.nn.Module):
    """
    Residual convolutional block with two convolutional layers and batch normalization.
    Conserves input size and uses ReLU activation.

    As from:
    - RefineNet: Multi-Path Refinement Networks for High-Resolution Semantic Segmentation (https://arxiv.org/abs/1611.06612)
    And used in:
    - Vision Transformers for Dense Prediction (https://arxiv.org/abs/2103.13413)
    - Depth-Anything-V2 (https://arxiv.org/abs/2406.09414)

    Adapted from https://github.com/DepthAnything/Depth-Anything-V2/blob/main/depth_anything_v2/util/blocks.py
    """

    def __init__(self, in_channels: int, out_channels: int):
        super(ResidualConvBlock, self).__init__()
        self.conv_block1 = torch.nn.Sequential(
            torch.nn.ReLU(inplace=True),
            torch.nn.Conv2d(
                in_channels,
                out_channels,
                kernel_size=3,
                stride=1,
                padding=1,
                bias=True,
                groups=1,
            ),
            torch.nn.BatchNorm2d(out_channels),
        )
        self.conv_block2 = torch.nn.Sequential(
            torch.nn.ReLU(inplace=True),
            torch.nn.Conv2d(
                out_channels,
                out_channels,
                kernel_size=3,
                stride=1,
                padding=1,
                bias=True,
                groups=1,
            ),
            torch.nn.BatchNorm2d(out_channels),
        )

    def forward(self, x: torch.Tensor) -> torch.Tensor:
        residual = x
        x1 = self.conv_block1(x)
        x2 = self.conv_block2(x1)
        return residual + x2


class FusionBlock(torch.nn.Module):
    """
    Fusion block to continuously fuse features from different stages of the encoder.
    As from:
    - Vision Transformers for Dense Prediction (https://arxiv.org/abs/2103.13413)
    And used in:
    - Depth-Anything-V2 (https://arxiv.org/abs/2406.09414)

    Adapted from https://github.com/DepthAnything/Depth-Anything-V2/blob/main/depth_anything_v2/util/blocks.py
    """

    def __init__(self, in_channels: int):
        super().__init__()
        self.rcu1 = ResidualConvBlock(in_channels, in_channels)
        self.rcu2 = ResidualConvBlock(in_channels, in_channels)
        self.project = torch.nn.Conv2d(
            in_channels,
            in_channels,
            kernel_size=1,
            stride=1,
            padding=0,
            bias=True,
            groups=1,
        )

    def forward(self, x: torch.Tensor, residual: torch.Tensor = None) -> torch.Tensor:
        """
        :param x: reassembled feature tensor (B, C, H, W)
        :param residual: residual connection from the previous fusion block (B, C, H, W)
        """
        if residual is not None:
            x = self.rcu1(x)
            x = x + residual
        x = self.rcu2(x)

        # Resample to 2x the original size (In DPT paper: Resample_{0.5})
        # (B, C, H, W) -> (B, C, 2H, 2W)
        x = F.interpolate(x, scale_factor=2, mode="bilinear", align_corners=True)

        # Project
        return self.project(x)  # 1x1 convolution to reduce channels


class ReassembleBlock(torch.nn.Module):
    """
    Reassemble block to transform image tokens into image-like feature representations.
    As from:
    - Vision Transformers for Dense Prediction (https://arxiv.org/abs/2103.13413)

    Adapted from https://github.com/DepthAnything/Depth-Anything-V2/blob/main/depth_anything_v2/dpt.py
    """

    def __init__(
        self,
        in_channels: int,
        out_channels: int,
        features: int,
        n_patches_h: int,
        n_patches_w: int,
        scale: float = 1.0,
    ):
        """
        :param in_channels: Number of input channels (feature channels from DinoV2)
        :param out_channels: Number of output channels (feature channels for DPT)
        :param features: Additional output features for fusion (only in Depth-Anything-V2)
        :param n_patches_h: Number of patches in height
        :param n_patches_w: Number of patches in width
        :param scale: Scale factor for up-sampling (4.0, 2.0, 1.0, 0.5) (only in Depth-Anything-V2)

        Note that compared to original DPT, Depth-Anything-V2 uses an additional projection layer.
        """
        super().__init__()
        self.n_patches_h = n_patches_h
        self.n_patches_w = n_patches_w
        self.proj = torch.nn.Conv2d(
            in_channels, out_channels, kernel_size=1, stride=1, padding=0
        )

        # Use Depth-Anything-V2 resampling method instead of DPT
        if scale == 4.0:
            self.resample = torch.nn.ConvTranspose2d(
                out_channels, out_channels, kernel_size=4, stride=4, padding=0
            )
        elif scale == 2.0:
            self.resample = torch.nn.ConvTranspose2d(
                out_channels, out_channels, kernel_size=2, stride=2, padding=0
            )
        elif scale == 1.0:
            self.resample = torch.nn.Identity()
        elif scale == 0.5:
            self.resample = torch.nn.Conv2d(
                out_channels, out_channels, kernel_size=3, stride=2, padding=1
            )
        else:
            raise ValueError(f"Unknown scale value. {scale}")

        # Add the fusion projection layer from Depth-Anything-V2.
        # This is missing in the original DPT code.
        self.fusion_proj = torch.nn.Conv2d(
            out_channels,
            features,
            kernel_size=3,
            stride=1,
            padding=1,
            bias=False,
            groups=1,
        )

    def forward(self, x: torch.Tensor) -> torch.Tensor:
        x = self.proj(x)
        x = self.resample(x)
        return self.fusion_proj(x)  # Additional Depth-Anything-V2 projection layer


class DepthHead(torch.nn.Module):
    """
    Depth head to predict the depth map from the fused features.
    Adapted from https://github.com/DepthAnything/Depth-Anything-V2/blob/main/depth_anything_v2/util/dpt.py
    """

    def __init__(
        self,
        in_channels: int,
        patch_h: int,
        patch_w: int,
        max_depth: int = 10,
        use_residual: bool = False,
    ):
        """
        :param in_channels: Number of input channels (feature channels from DPT)
        :param patch_h: Number of patches in height
        :param patch_w: Number of patches in width
        :param max_depth: Maximum depth value (10 meters as per project description)
        :param use_residual: If true, use residual connection with the input image tensor.
        """
        super().__init__()
        self.n_patch_h = patch_h
        self.n_patch_w = patch_w
        self.use_residual = use_residual
        self.max_depth = max_depth
        self.conv1 = torch.nn.Conv2d(
            in_channels, in_channels // 2, kernel_size=3, stride=1, padding=1
        )

        out_channels = in_channels // 2
        if use_residual:
            out_channels += 3

        self.conv_block_2 = torch.nn.Sequential(
            torch.nn.Conv2d(out_channels, 32, kernel_size=3, stride=1, padding=1),
            torch.nn.ReLU(inplace=True),
            torch.nn.Conv2d(32, 1, kernel_size=1, stride=1, padding=0),
            torch.nn.Sigmoid(),
        )

    def forward(
        self, x: torch.Tensor, output_dim: Sequence[int], residual: torch.Tensor = None
    ) -> torch.Tensor:
        x = self.conv1(x)
        x = F.interpolate(
            x,
            size=(self.n_patch_h * 14, self.n_patch_w * 14),
            mode="bilinear",
            align_corners=True,
        )

        if self.use_residual and residual is not None:
            residual = F.interpolate(
                residual,
                size=(self.n_patch_h * 14, self.n_patch_w * 14),
                mode="nearest",
            )
            x = torch.cat((x, residual), dim=1)

        depth = self.conv_block_2(x)

        depth = depth * self.max_depth

        depth = F.interpolate(
            depth,
            size=output_dim,
            mode="bilinear",
            align_corners=True,
        )
        return depth


class LogVarHead(torch.nn.Module):
    """
    Log variance head to predict the log variance of the depth map.
    Currently same as depth head, but without sigmoid activations.
    """

    def __init__(self, in_channels: int, patch_h: int, patch_w: int):
        """
        :param in_channels: Number of input channels (feature channels from DPT)
        :param patch_h: Number of patches in height
        :param patch_w: Number of patches in width
        """
        super().__init__()
        self.n_patches_h = patch_h
        self.n_patches_w = patch_w
        self.conv1 = torch.nn.Conv2d(
            in_channels, in_channels // 2, kernel_size=3, stride=1, padding=1
        )
        self.conv2 = torch.nn.Sequential(
            torch.nn.Conv2d(in_channels // 2, 1, kernel_size=3, stride=1, padding=1),
        )

    def forward(self, x: torch.Tensor, output_dim: Sequence[int]) -> torch.Tensor:
        x = self.conv1(x)
        x = F.interpolate(
            x,
            size=(self.n_patches_h * 14, self.n_patches_w * 14),
            mode="bilinear",
            align_corners=True,
        )
        logvar = self.conv2(x)

        logvar = F.interpolate(
            logvar,
            size=output_dim,
            mode="bilinear",
            align_corners=True,
        )
        return logvar


class CrossAttentionBlock(torch.nn.Module):
    def __init__(self, dim, heads=4):
        super().__init__()
        self.mha = torch.nn.MultiheadAttention(
            embed_dim=dim, num_heads=heads, batch_first=True
        )
        self.norm = torch.nn.LayerNorm(dim)

    def forward(self, img_tokens: torch.Tensor, image_feats: torch.Tensor):
        """
        tokens: (B, N, C)
        image_feats: (B, C, H, W) → flatten to (B, HW, C)
        """
        img_flat = image_feats.flatten(2).permute(0, 2, 1)  # (B, HW, C)
        out, _ = self.mha(query=img_tokens, key=img_flat, value=img_flat)
        return self.norm(out + img_tokens)


class PDPTDecoder(BaseDecoder):
    """
    Probabilistic DPT decoder, based on:
    - Vision Transformers for Dense Prediction (https://arxiv.org/abs/2103.13413)
    - Depth-Anything-V2 (https://arxiv.org/abs/2406.09414)

    PDPT decoder adds a probabilistic depth head to the DPT decoder,
    which can be used for uncertainty estimation in depth prediction.
    """

    def __init__(
        self,
        feature_shape: Sequence[int],
        feature_dim: int = 256,
        out_channels: Sequence[int] = (256, 512, 1024, 1024),
        feature_projection_dim: int = 128,
        use_feature_projection: bool = True,
        debug: bool = False,
        freeze_non_head_layers: bool = False,
        use_residual: bool = True,
    ):
        """
        :param feature_shape: (feature channels, patches in height, patches in width)
        :param feature_dim: Dimension of feature space used in decoder.
                            Defaults to 256 (Depthy-Anything-V2).
        :param out_channels: Number of channels in each reassemble block.
        :param feature_projection_dim: Dimension of the feature projection layer / feature slicing.
        :param use_feature_projection: If true, use a linear layer to project the features, otherwise do slicing.
        :param debug: If true, print debug information.
        :param freeze_non_head_layers: If true, freeze all layers except the depth and logvar heads.
        """
        super().__init__(feature_shape)

        self.feature_projection_dim = feature_projection_dim
        self.use_feature_projection = use_feature_projection
        self.freeze_non_head_layers = freeze_non_head_layers
        self.use_residual = use_residual

        self.debug = debug

        if self.debug:
            print(f"Feature shape: {feature_shape}")

        self.feat_channels: int = self.feature_projection_dim
        self.n_patches_h: int = self.feature_shape[1]
        self.n_patches_w: int = self.feature_shape[2]
        self.feature_dim = feature_dim

        # Reassemble blocks: Transform image tokens into image-like feature
        # representations, which are then continuously fused for the final depth estimation.
        self.reassemble_block1 = ReassembleBlock(
            in_channels=self.feat_channels,
            out_channels=out_channels[0],
            features=feature_dim,
            n_patches_h=self.n_patches_h,
            n_patches_w=self.n_patches_w,
            scale=4.0,  # 4x spatial up-sampling (Depth-Anything-V2)
        )

        self.reassemble_block2 = ReassembleBlock(
            in_channels=self.feat_channels,
            out_channels=out_channels[1],
            features=feature_dim,
            n_patches_h=self.n_patches_h,
            n_patches_w=self.n_patches_w,
            scale=2.0,  # 2x spatial up-sampling (Depth-Anything-V2)
        )

        self.reassemble_block3 = ReassembleBlock(
            in_channels=self.feat_channels,
            out_channels=out_channels[2],
            features=feature_dim,
            n_patches_h=self.n_patches_h,
            n_patches_w=self.n_patches_w,
            scale=1.0,  # 1x spatial up-sampling (Depth-Anything-V2)
        )

        self.reassemble_block4 = ReassembleBlock(
            in_channels=self.feat_channels,
            out_channels=out_channels[3],
            features=feature_dim,
            n_patches_h=self.n_patches_h,
            n_patches_w=self.n_patches_w,
            scale=0.5,  # 0.5x spatial up-sampling (Depth-Anything-V2)
        )

        # Fusion blocks: Continuously fuse the reassembled features to create a final depth map.
        self.fusion_block1 = FusionBlock(in_channels=feature_dim)
        self.fusion_block2 = FusionBlock(in_channels=feature_dim)
        self.fusion_block3 = FusionBlock(in_channels=feature_dim)
        self.fusion_block4 = FusionBlock(in_channels=feature_dim)

        # Depth head: Predicts the depth map from the fused features (Depth-Anything-V2).
        self.depth_head = DepthHead(
            in_channels=feature_dim,
            patch_h=self.n_patches_h,
            patch_w=self.n_patches_w,
            use_residual=self.use_residual,
        )

        # Log variance head: Predicts the log variance of the depth map (ours).
        self.logvar_head = LogVarHead(
            in_channels=feature_dim,
            patch_h=self.n_patches_h,
            patch_w=self.n_patches_w,
        )

        if self.use_feature_projection:
            self.feature_projection = torch.nn.Conv2d(
                self.feature_shape[0],
                self.feature_projection_dim,
                kernel_size=1,
                stride=1,
                padding=0,
            )

<<<<<<< HEAD
        self.cross_attention = CrossAttentionBlock(dim=self.feature_projection_dim)
        self.rgb_encoder = torch.nn.Conv2d(3, self.feature_projection_dim, 3, padding=1)
=======
        if self.freeze_non_head_layers:
            # Freeze all layers except the depth and logvar heads
            for name, param in self.named_parameters():
                if "depth_head" not in name and "logvar_head" not in name:
                    param.requires_grad = False
>>>>>>> e6e48bde

    def forward(
        self, x: torch.Tensor, feats: tuple[torch.Tensor, ...]
    ) -> tuple[torch.Tensor, torch.Tensor]:
        """
        :param x: Input image tensor (B, C, H, W)
        :param feats: Tuple of feature tensors from the encoder (B, num_patches, feature_dim).
                      Each tensor corresponds to a different stage of the encoder.
        """
        B, N, C = feats[0].shape
        assert (
            N == self.n_patches_h * self.n_patches_w
        ), f"Expected {self.n_patches_h * self.n_patches_w} tokens, got {N}"

        # Reshape the features to (B, feature_dim, n_patches_h, n_patches_w)
        feats = tuple(
            (
                f.permute(0, 2, 1)
                .reshape(B, C, self.n_patches_h, self.n_patches_w)
                .contiguous()
            )
            for f in feats
        )

        # Apply feature projection to reduce the number of channels from DINO
        if self.feature_projection:
            feats = tuple(map(self.feature_projection, feats))

        # Apply cross attention to the first image token
        rgb_feats = self.rgb_encoder(x)
        img_pool = F.adaptive_avg_pool2d(
            rgb_feats, (self.n_patches_h, self.n_patches_w)
        )
        first_feat_token = feats[0].flatten(2).permute(0, 2, 1)  # (B, HW, C)
        first_feat_cross_attention = self.cross_attention(first_feat_token, img_pool)
        feats = (
            first_feat_cross_attention.permute(0, 2, 1).reshape(
                B, self.feature_projection_dim, self.n_patches_h, self.n_patches_w
            ),
        ) + feats[1:]

        # Reassemble the features
        # (B, feature_projection, patch_h, patch_w) -> (B, DAV2_feautre_dim, patch_h * scale, patch_w * scale)
        x1 = self.reassemble_block1(feats[0])  # Scale 4.0
        x2 = self.reassemble_block2(feats[1])  # Scale 2.0
        x3 = self.reassemble_block3(feats[2])  # Scale 1.0
        x4 = self.reassemble_block4(feats[3])  # Scale 0.5

        if self.debug:
            print(f"Reassemble block 4: {feats[3].shape} -> {x4.shape}")
            print(f"Reassemble block 3: {feats[2].shape} -> {x3.shape}")
            print(f"Reassemble block 2: {feats[1].shape} -> {x2.shape}")
            print(f"Reassemble block 1: {feats[0].shape} -> {x1.shape}")

        # Apply fusion blocks (Up-scale 2x) to continuously fuse the features
        x4 = self.fusion_block1(x4)  # No Residual connection
        x3 = self.fusion_block2(x3, residual=x4)
        x2 = self.fusion_block3(x2, residual=x3)
        x1 = self.fusion_block4(x1, residual=x2)

        if self.debug:
            print(f"Fusion block 4: {x4.shape}")
            print(f"Fusion block 3: {x3.shape}")
            print(f"Fusion block 2: {x2.shape}")
            print(f"Fusion block 1: {x1.shape}")

        # Final output, shape is passed for bilinear interpolation to original size
        depth = self.depth_head(x1, x.shape[2:], residual=x)
        logvar = self.logvar_head(x1, x.shape[2:])

        return depth, logvar<|MERGE_RESOLUTION|>--- conflicted
+++ resolved
@@ -293,12 +293,7 @@
         self.norm = torch.nn.LayerNorm(dim)
 
     def forward(self, img_tokens: torch.Tensor, image_feats: torch.Tensor):
-        """
-        tokens: (B, N, C)
-        image_feats: (B, C, H, W) → flatten to (B, HW, C)
-        """
-        img_flat = image_feats.flatten(2).permute(0, 2, 1)  # (B, HW, C)
-        out, _ = self.mha(query=img_tokens, key=img_flat, value=img_flat)
+        out, _ = self.mha(query=img_tokens, key=image_feats, value=image_feats)
         return self.norm(out + img_tokens)
 
 
@@ -322,6 +317,7 @@
         debug: bool = False,
         freeze_non_head_layers: bool = False,
         use_residual: bool = True,
+        feature_attention_list: list[int] = [],
     ):
         """
         :param feature_shape: (feature channels, patches in height, patches in width)
@@ -339,6 +335,7 @@
         self.use_feature_projection = use_feature_projection
         self.freeze_non_head_layers = freeze_non_head_layers
         self.use_residual = use_residual
+        self.feature_attention_list = feature_attention_list
 
         self.debug = debug
 
@@ -418,16 +415,19 @@
                 padding=0,
             )
 
-<<<<<<< HEAD
-        self.cross_attention = CrossAttentionBlock(dim=self.feature_projection_dim)
         self.rgb_encoder = torch.nn.Conv2d(3, self.feature_projection_dim, 3, padding=1)
-=======
+        self.cross_attentions = torch.nn.ModuleDict(
+            {
+                str(i): CrossAttentionBlock(dim=self.feature_projection_dim)
+                for i in self.feature_attention_list
+            }
+        )
+
         if self.freeze_non_head_layers:
             # Freeze all layers except the depth and logvar heads
             for name, param in self.named_parameters():
                 if "depth_head" not in name and "logvar_head" not in name:
                     param.requires_grad = False
->>>>>>> e6e48bde
 
     def forward(
         self, x: torch.Tensor, feats: tuple[torch.Tensor, ...]
@@ -457,17 +457,27 @@
             feats = tuple(map(self.feature_projection, feats))
 
         # Apply cross attention to the first image token
-        rgb_feats = self.rgb_encoder(x)
-        img_pool = F.adaptive_avg_pool2d(
-            rgb_feats, (self.n_patches_h, self.n_patches_w)
-        )
-        first_feat_token = feats[0].flatten(2).permute(0, 2, 1)  # (B, HW, C)
-        first_feat_cross_attention = self.cross_attention(first_feat_token, img_pool)
-        feats = (
-            first_feat_cross_attention.permute(0, 2, 1).reshape(
-                B, self.feature_projection_dim, self.n_patches_h, self.n_patches_w
-            ),
-        ) + feats[1:]
+        if len(self.feature_attention_list) >= 1:
+            rgb_feats = self.rgb_encoder(x)
+            # @TODO: instead of using encoder, use einops and 1x1 conv
+            rgb_feats = (
+                F.adaptive_avg_pool2d(rgb_feats, (self.n_patches_h, self.n_patches_w))
+                .flatten(2)
+                .permute(0, 2, 1)
+            )
+
+        processed_feats = []
+        for i, feat in enumerate(feats):
+            if i in self.feature_attention_list:
+                tokens = feat.flatten(2).permute(
+                    0, 2, 1
+                )  # (B, n_patches_h * n_patches_w, C)
+                tokens = self.cross_attentions[str(i)](tokens, rgb_feats)
+                feat = tokens.permute(0, 2, 1).reshape(
+                    B, self.feature_projection_dim, self.n_patches_h, self.n_patches_w
+                )
+            processed_feats.append(feat)
+        feats = tuple(processed_feats)
 
         # Reassemble the features
         # (B, feature_projection, patch_h, patch_w) -> (B, DAV2_feautre_dim, patch_h * scale, patch_w * scale)
